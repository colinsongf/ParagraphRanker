--- conflicted
+++ resolved
@@ -25,13 +25,8 @@
 
 lucene.initVM(maxheap='4096m')
 
-<<<<<<< HEAD
-# # for a filter term
-q = 'highest mountain #entity_type_id:5'
-=======
 q = sys.argv[1]
 
->>>>>>> 82237f23
 field = 'content'
 index_dir = os.path.join(os.path.expanduser('~'),
                          'github/entityqa/data/index')
@@ -63,25 +58,17 @@
 # entities
 for i in range(end):
 
+    assert ScoreDocE.instance_(hitEntities[i])
+
     sde = hitEntities[i]
-    assert ScoreDocE.instance_(sde)
     sde = ScoreDocE.cast_(sde)
-
     entityDocs = searcher.search(
         TermQuery(Term("eid", str(sde.doc))), 1).scoreDocs
-<<<<<<< HEAD
-    assert len(entityDocs) > 0
-
-    entityDoc = searcher.doc(entityDocs[0].doc)
-    print("entityDoc name={}\ttype={}\tscore={:.3f}".
-          format(entityDoc.get("name"), entityDoc.get("type"), sde.score))
-=======
     if len(entityDocs) > 0:
         entityDoc = searcher.doc(entityDocs[0].doc)
         if entityDoc.get("type") not in digit_entities:
             print("entityDoc name={}\ttype={}\tscore={:.3f}".
                   format(entityDoc.get("name"), entityDoc.get("type"), sde.score))
->>>>>>> 82237f23
 
             docNum = sde.docNum
             # print("#paragraphs={}".format(docNum))
